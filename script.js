const prepareEles = function (eles) {

    eles.nodes.forEach((node) => {
        node.data.name = node.data.properties.shortname ? node.data.properties.shortname : node.data.properties.simpleName;
        node.data.label = `${node.data.name}`;
    });

    eles.edges.forEach((edge) => {
        edge.data.interaction = edge.data.label ? edge.data.label : edge.data.labels.join();
    });

    return eles;
}

function setParents(relationship, inverted) {
    cy.edges("#parentRel").removeClass("parentRel")
    if (inverted) {
        cy.edges(`[interaction = "${relationship}"]`).forEach(edge => {
            edge.source().move({parent: edge.target().id()});
        });
    } else {
        cy.edges(`[interaction = "${relationship}"]`).forEach(edge => {
            edge.target().move({parent: edge.source().id()});
        });
    }
    cy.edges(`[interaction = "${relationship}"]`).addClass("parentRel");
}

function initCy(payload) {

    const cy = window.cy = cytoscape({

        container: document.getElementById('cy'),

        elements: {
            nodes: payload[0].nodes,
            edges: payload[0].edges
        },

        style: payload[1],

        wheelSensitivity: 0.25,
    });

    setParents("contains", false);

  document.getElementById("showPrimitives").checked = true;
  document.getElementById("showPackages").checked = true;
  document.getElementById("reltab").innerHTML = `
        <thead>
          <th>Connection</th>
          <th>Ortho</th>
          <th>Bezier</th>
        </thead>
        `;
    cy.edges().map(e => e.data('interaction'))
        .filter((v, i, s) => s.indexOf(v) === i)
        .forEach(l => {
            document.getElementById("reltab").innerHTML += `
        <tr>
          <td><label for="${l}">
              <input type="checkbox" id="${l}" name="showrels" onchange="setVisible(this)" value="${l}"
                checked="true">${l}</input>
            </label></td>
          <td><input type="radio" onchange="setLineBends(this)" id="${l}-ort" name="${l}" value="taxi"></td>
          <td><input type="radio" onchange="setLineBends(this)" id="${l}-bez" name="${l}" value="bezier"
              checked="true">
          </td>
        </tr>
        `;
        });

    document.querySelectorAll('input[name="showrels"]')
        .forEach((checkbox) => {
            setVisible(checkbox);
        });

    constraints = [];

    // place subpackages below their parent packages
    // payload[0].edges
    //   .filter((e) => ["contains"].includes(e.data.interaction))
    //   .forEach((e) => {
    //     c = {
    //       "axis": "y",
    //       "left": cy.$id(e.data.target),
    //       "right": cy.$id(e.data.source),
    //       "gap": 128
    //     };
    //     constraints.push(c);
    //   });

    // place subclasses below their superclasses
    payload[0].edges
        .filter((e) => ["specializes", "realizes"].includes(e.data.interaction))
        .forEach((e) => {
            let c = {
                "axis": "y",
                "left": cy.$id(e.data.target),
                "right": cy.$id(e.data.source),
                "gap": 128
            };
            constraints.push(c);
        });

    // place dependants to the left of the dependency
    payload[0].edges
        .filter((e) => !["specializes", "realizes", "contains"].includes(e.data.interaction))
        .forEach((e) => {
            let c = {
                "axis": "x",
                "left": cy.$id(e.data.source),
                "right": cy.$id(e.data.target),
                "gap": 128
            };
            constraints.push(c);
        });

    // console.log(constraints);

    bindRouters();

    cy.layout({
        name: 'klay', animate: true,
        nodeDimensionsIncludeLabels: true,
        klay: {
            direction: 'DOWN',
            edgeRouting: 'ORTHOGONAL',
            routeSelfLoopInside: true,
            thoroughness: 4,
            spacing: 32
        }
    }).run();

    fillFeatureDropdown();

    return cy;
}

function bindRouters() {

    // right click dims the element
    cy.on('cxttap', 'node,edge',
        evt => {
            evt.target.addClass("dimmed")
            const interactions = Array.from(document
                .querySelectorAll('input[name="showrels"]'))
                .filter(cb => cb.checked).map(cb => cb.value);

            const edges = evt.target.connectedEdges()
                .filter(e => interactions.includes(e.data('interaction')));
            console.log(interactions)
            console.log(edges)
            edges.addClass("dimmed");
        });

    // left click highlights the node and its connected edges and nodes
    cy.on('tap', 'node', evt => {
        evt.target.removeClass("dimmed")

        // currently visible relationship types
        const interactions = Array.from(document
            .querySelectorAll('input[name="showrels"]'))
            .filter(cb => cb.checked).map(cb => cb.value);

        const edges = evt.target.connectedEdges()
            .filter(e => interactions.includes(e.data('interaction')));
        console.log(interactions)
        console.log(edges)
        edges.removeClass("dimmed");
        edges.connectedNodes().removeClass("dimmed");

    });

    // left click highlights the edge and its connected nodes
    cy.on('tap', 'edge', evt => {

        evt.target.removeClass("dimmed");
        evt.target.connectedNodes().removeClass("dimmed");

    });

}

const relayout = function (layout) {
    // console.log(layout);
    cy.layout({
        name: layout, animate: true,
        nodeDimensionsIncludeLabels: true,
        klay: {
            direction: 'DOWN',
            edgeRouting: 'ORTHOGONAL',
            routeSelfLoopInside: true,
            thoroughness: 4,
            spacing: 32
        }
    }).run();
};

const highlight = function (text) {
    if (text) {
        const classes = text.split(/[,\s]+/);
        // console.log(classes);
        cy.elements().addClass("dimmed");
        cy.elements('.hidden').removeClass('hidden').addClass("hidden");

        const cy_classes = cy.nodes()
            .filter(function (node) {
                return classes.includes(node.data('name'));
            });
        const cy_edges = cy_classes.edgesWith(cy_classes);
        cy_classes.removeClass("dimmed");
        cy_edges.removeClass("dimmed");
        cy.nodes('[properties.kind = "package"]').removeClass("dimmed");
    } else {
        cy.elements().removeClass("dimmed");
    }
};

flip = true;
const toggleVisibility = function () {
    cy.style().selector('.dimmed')
        .style({
            'display': flip ? 'none' : 'element'
        })
        .update();
    flip = !flip;
};


let json;
let filePrefix;
let eles;
document.addEventListener('DOMContentLoaded', function () { // on dom ready


    // const layoutConfig = {
    //     name: "cola",
    //     handleDisconnected: true,
    //     animate: true,
    //     avoidOverlap: false,
    //     infinite: false,
    //     unconstrIter: 1,
    //     userConstIter: 0,
    //     allConstIter: 1,
    //     ready: e => {
    //         e.cy.fit()
    //         e.cy.center()
    //     }
    // }


    // let nodeid = 1;




}); // on dom ready


const saveAsSvg = function (filename) {
    const svgContent = cy.svg({scale: 1, full: true, bg: 'beige'});
    const blob = new Blob([svgContent],
        {type: "image/svg+xml;charset=utf-8"});
    saveAs(blob, filename);
};

const getSvgUrl = function () {
    const svgContent = cy.svg({scale: 1, full: true, bg: 'beige'});
    const blob = new Blob([svgContent],
        {type: "image/svg+xml;charset=utf-8"});
    return URL.createObjectURL(blob);
};

const showPrimitives = function (ele) {
    cy.nodes().filter((n) => n.data("labels").includes("Primitive"))
        .style({display: ele.checked ? "element" : "none"});
};

const showPackages = function (ele) {
    cy.nodes().filter((n) => n.data("labels").includes("Container") && n.data("labels").length == 1)
        .toggleClass("pkghidden", !ele.checked);
};

const setVisible = function (ele) {
    cy.edges(`[interaction = "${ele.value}"]`)
        .toggleClass("hidden", !ele.checked);
};

const setLineBends = function (ele) {
    // console.log(ele.name);
    if (ele.checked) {
        cy.edges(`[interaction = "${ele.name}"]`)
            .style("curve-style", ele.value);
    }
};

const fileUpload = function () {
    const fileSelector = document.getElementById("file-selector")
    fileSelector.click();
    fileSelector.addEventListener('change', (event) => {
        const file = event.target.files[0];
        filePrefix = file.name;
        document.getElementById("filename").textContent = `Software Visualization: ${filePrefix}`;
        const reader = new FileReader();
        reader.readAsText(file, 'UTF-8');
        reader.onload = function (e) {
            json = JSON.parse(e.target.result);
            eles = prepareEles(json.elements);
            const style = fetch('style.cycss')
                .then(res => res.text());

            Promise.all([eles, style])
                .then(initCy);
        }
    });
}


<<<<<<< HEAD
=======
flip = true;
const toggleVisibility = function () {
  cy.style().selector('.dimmed')
    .style({
      'display': flip ? 'none' : 'element'
    })
    .update();
  flip = !flip;
};

const fillFeatureDropdown = function () {
  let tracesSet = new Set();
  cy.nodes().forEach((node) => {
    node._private.data.properties.traces.forEach((trace) => {
      tracesSet.add(trace);
    });
  });

  tracesList = Array.from(tracesSet);

  // Get the dropdown element.
  const dropdown = document.getElementById('selectfeature');
  for (var i = 0; i < tracesList.length; i++) {
    var option = document.createElement("option");
    option.value = tracesList[i];
    option.text = tracesList[i];
    dropdown.appendChild(option);
  }
}

const showTrace = function (trace_name) {
  console.log("showTrace");

  const feature_nodes = cy.nodes().filter(function (node) {
    return node._private.data.properties.traces.includes(trace_name)
  });

  const feature_edges = cy.edges().filter(function (edge) {
    return edge._private.data.properties.traces.includes(trace_name)
  });

  cy.elements().removeClass("dimmed");
  cy.elements().removeClass("feature_shown");
  cy.elements().addClass("feature_reset");

  if(trace_name !== "All") {
    cy.elements().addClass("dimmed");
    feature_nodes.removeClass("dimmed");
    feature_edges.removeClass("dimmed");
    feature_nodes.removeClass("feature_reset");
    feature_edges.removeClass("feature_reset");
    feature_nodes.addClass("feature_shown");
    feature_edges.addClass("feature_shown");
  } 
};
>>>>>>> 9db47813
<|MERGE_RESOLUTION|>--- conflicted
+++ resolved
@@ -1,51 +1,266 @@
 const prepareEles = function (eles) {
 
-    eles.nodes.forEach((node) => {
-        node.data.name = node.data.properties.shortname ? node.data.properties.shortname : node.data.properties.simpleName;
-        node.data.label = `${node.data.name}`;
-    });
-
-    eles.edges.forEach((edge) => {
-        edge.data.interaction = edge.data.label ? edge.data.label : edge.data.labels.join();
-    });
-
-    return eles;
+  eles.nodes.forEach((node) => {
+    node.data.name = node.data.properties.shortname ? node.data.properties.shortname : node.data.properties.simpleName;
+    node.data.label = `${node.data.name}`;
+  });
+
+  eles.edges.forEach((edge) => {
+    edge.data.interaction = edge.data.label ? edge.data.label : edge.data.labels.join();
+  });
+
+  return eles;
 }
 
 function setParents(relationship, inverted) {
-    cy.edges("#parentRel").removeClass("parentRel")
-    if (inverted) {
-        cy.edges(`[interaction = "${relationship}"]`).forEach(edge => {
-            edge.source().move({parent: edge.target().id()});
-        });
-    } else {
-        cy.edges(`[interaction = "${relationship}"]`).forEach(edge => {
-            edge.target().move({parent: edge.source().id()});
-        });
+  cy.edges("#parentRel").removeClass("parentRel")
+  if (inverted) {
+    cy.edges(`[interaction = "${relationship}"]`).forEach(edge => {
+      edge.source().move({ parent: edge.target().id() });
+    });
+  } else {
+    cy.edges(`[interaction = "${relationship}"]`).forEach(edge => {
+      edge.target().move({ parent: edge.source().id() });
+    });
+  }
+  cy.edges(`[interaction = "${relationship}"]`).addClass("parentRel");
+}
+
+function initCy(payload) {
+
+  const cy = window.cy = cytoscape({
+
+    container: document.getElementById('cy'),
+
+    elements: {
+      nodes: payload[0].nodes,
+      edges: payload[0].edges
+    },
+
+    style: payload[1],
+
+    wheelSensitivity: 0.25,
+  });
+
+  setParents("contains", false);
+
+  fillRelationshipToggles(cy);
+  fillFeatureDropdown(cy);
+
+  constraints = [];
+
+  // place subclasses below their superclasses
+  payload[0].edges
+    .filter((e) => ["specializes", "realizes"].includes(e.data.interaction))
+    .forEach((e) => {
+      let c = {
+        "axis": "y",
+        "left": cy.$id(e.data.target),
+        "right": cy.$id(e.data.source),
+        "gap": 128
+      };
+      constraints.push(c);
+    });
+
+  // place dependants to the left of the dependency
+  payload[0].edges
+    .filter((e) => !["specializes", "realizes", "contains"].includes(e.data.interaction))
+    .forEach((e) => {
+      let c = {
+        "axis": "x",
+        "left": cy.$id(e.data.source),
+        "right": cy.$id(e.data.target),
+        "gap": 128
+      };
+      constraints.push(c);
+    });
+
+  // console.log(constraints);
+
+  bindRouters();
+
+  const cbShowPrimitives = document.getElementById("showPrimitives");
+  const cbShowPackages = document.getElementById("showPackages");
+
+  cbShowPrimitives.checked = false;
+  cbShowPackages.checked = true;
+
+  showPrimitives(cbShowPrimitives);
+  showPackages(cbShowPackages);
+
+  cy.layout({
+    name: 'klay', animate: true,
+    nodeDimensionsIncludeLabels: true,
+    klay: {
+      direction: 'DOWN',
+      edgeRouting: 'ORTHOGONAL',
+      routeSelfLoopInside: true,
+      thoroughness: 4,
+      spacing: 32
     }
-    cy.edges(`[interaction = "${relationship}"]`).addClass("parentRel");
-}
-
-function initCy(payload) {
-
-    const cy = window.cy = cytoscape({
-
-        container: document.getElementById('cy'),
-
-        elements: {
-            nodes: payload[0].nodes,
-            edges: payload[0].edges
-        },
-
-        style: payload[1],
-
-        wheelSensitivity: 0.25,
-    });
-
-    setParents("contains", false);
-
-  document.getElementById("showPrimitives").checked = true;
-  document.getElementById("showPackages").checked = true;
+  }).run();
+
+  return cy;
+}
+
+function bindRouters() {
+
+  // right click dims the element
+  cy.on('cxttap', 'node,edge',
+    evt => {
+      evt.target.addClass("dimmed")
+      const interactions = Array.from(document
+        .querySelectorAll('input[name="showrels"]'))
+        .filter(cb => cb.checked).map(cb => cb.value);
+
+      const edges = evt.target.connectedEdges()
+        .filter(e => interactions.includes(e.data('interaction')));
+      console.log(interactions)
+      console.log(edges)
+      edges.addClass("dimmed");
+    });
+
+  // left click highlights the node and its connected edges and nodes
+  cy.on('tap', 'node', evt => {
+    evt.target.removeClass("dimmed")
+
+    // currently visible relationship types
+    const interactions = Array.from(document
+      .querySelectorAll('input[name="showrels"]'))
+      .filter(cb => cb.checked).map(cb => cb.value);
+
+    const edges = evt.target.connectedEdges()
+      .filter(e => interactions.includes(e.data('interaction')));
+    console.log(interactions)
+    console.log(edges)
+    edges.removeClass("dimmed");
+    edges.connectedNodes().removeClass("dimmed");
+
+  });
+
+  // left click highlights the edge and its connected nodes
+  cy.on('tap', 'edge', evt => {
+
+    evt.target.removeClass("dimmed");
+    evt.target.connectedNodes().removeClass("dimmed");
+
+  });
+
+}
+
+const relayout = function (layout) {
+  // console.log(layout);
+  cy.layout({
+    name: layout, animate: true,
+    nodeDimensionsIncludeLabels: true,
+    klay: {
+      direction: 'DOWN',
+      edgeRouting: 'ORTHOGONAL',
+      routeSelfLoopInside: true,
+      thoroughness: 4,
+      spacing: 32
+    }
+  }).run();
+};
+
+const highlight = function (text) {
+  if (text) {
+    const classes = text.split(/[,\s]+/);
+    // console.log(classes);
+    cy.elements().addClass("dimmed");
+    cy.elements('.hidden').removeClass('hidden').addClass("hidden");
+
+    const cy_classes = cy.nodes()
+      .filter(function (node) {
+        return classes.includes(node.data('name'));
+      });
+    const cy_edges = cy_classes.edgesWith(cy_classes);
+    cy_classes.removeClass("dimmed");
+    cy_edges.removeClass("dimmed");
+    cy.nodes('[properties.kind = "package"]').removeClass("dimmed");
+  } else {
+    cy.elements().removeClass("dimmed");
+  }
+};
+
+let json;
+let filePrefix;
+let eles;
+document.addEventListener('DOMContentLoaded', function () { // on dom ready
+
+}); // on dom ready
+
+
+const saveAsSvg = function (filename) {
+  const svgContent = cy.svg({ scale: 1, full: true, bg: 'beige' });
+  const blob = new Blob([svgContent],
+    { type: "image/svg+xml;charset=utf-8" });
+  saveAs(blob, filename);
+};
+
+const getSvgUrl = function () {
+  const svgContent = cy.svg({ scale: 1, full: true, bg: 'beige' });
+  const blob = new Blob([svgContent],
+    { type: "image/svg+xml;charset=utf-8" });
+  return URL.createObjectURL(blob);
+};
+
+const showPrimitives = function (ele) {
+  cy.nodes().filter((n) => n.data("labels").includes("Primitive") || n.data("id") === "java.lang.String")
+    .style({ display: ele.checked ? "element" : "none" });
+};
+
+const showPackages = function (ele) {
+  cy.nodes().filter((n) => n.data("labels").includes("Container") && n.data("labels").length == 1)
+    .toggleClass("pkghidden", !ele.checked);
+};
+
+const setVisible = function (ele) {
+  cy.edges(`[interaction = "${ele.value}"]`)
+    .toggleClass("hidden", !ele.checked);
+};
+
+const setLineBends = function (ele) {
+  // console.log(ele.name);
+  if (ele.checked) {
+    cy.edges(`[interaction = "${ele.name}"]`)
+      .style("curve-style", ele.value);
+  }
+};
+
+const fileUpload = function () {
+  const fileSelector = document.getElementById("file-selector")
+  fileSelector.click();
+  fileSelector.addEventListener('change', (event) => {
+    const file = event.target.files[0];
+    filePrefix = file.name;
+    document.getElementById("filename").textContent = `Software Visualization: ${filePrefix}`;
+    const reader = new FileReader();
+    reader.readAsText(file, 'UTF-8');
+    reader.onload = function (e) {
+      json = JSON.parse(e.target.result);
+      eles = prepareEles(json.elements);
+      const style = fetch('style.cycss')
+        .then(res => res.text());
+
+      Promise.all([eles, style])
+        .then(initCy);
+    }
+  });
+}
+
+flip = true;
+const toggleVisibility = function () {
+  cy.style().selector('.dimmed')
+    .style({
+      'display': flip ? 'none' : 'element'
+    })
+    .update();
+  flip = !flip;
+};
+
+const fillRelationshipToggles = function (_cy) {
+
   document.getElementById("reltab").innerHTML = `
         <thead>
           <th>Connection</th>
@@ -53,10 +268,10 @@
           <th>Bezier</th>
         </thead>
         `;
-    cy.edges().map(e => e.data('interaction'))
-        .filter((v, i, s) => s.indexOf(v) === i)
-        .forEach(l => {
-            document.getElementById("reltab").innerHTML += `
+  _cy.edges().map(e => e.data('interaction'))
+    .filter((v, i, s) => s.indexOf(v) === i)
+    .forEach(l => {
+      document.getElementById("reltab").innerHTML += `
         <tr>
           <td><label for="${l}">
               <input type="checkbox" id="${l}" name="showrels" onchange="setVisible(this)" value="${l}"
@@ -68,279 +283,34 @@
           </td>
         </tr>
         `;
-        });
-
-    document.querySelectorAll('input[name="showrels"]')
-        .forEach((checkbox) => {
-            setVisible(checkbox);
-        });
-
-    constraints = [];
-
-    // place subpackages below their parent packages
-    // payload[0].edges
-    //   .filter((e) => ["contains"].includes(e.data.interaction))
-    //   .forEach((e) => {
-    //     c = {
-    //       "axis": "y",
-    //       "left": cy.$id(e.data.target),
-    //       "right": cy.$id(e.data.source),
-    //       "gap": 128
-    //     };
-    //     constraints.push(c);
-    //   });
-
-    // place subclasses below their superclasses
-    payload[0].edges
-        .filter((e) => ["specializes", "realizes"].includes(e.data.interaction))
-        .forEach((e) => {
-            let c = {
-                "axis": "y",
-                "left": cy.$id(e.data.target),
-                "right": cy.$id(e.data.source),
-                "gap": 128
-            };
-            constraints.push(c);
-        });
-
-    // place dependants to the left of the dependency
-    payload[0].edges
-        .filter((e) => !["specializes", "realizes", "contains"].includes(e.data.interaction))
-        .forEach((e) => {
-            let c = {
-                "axis": "x",
-                "left": cy.$id(e.data.source),
-                "right": cy.$id(e.data.target),
-                "gap": 128
-            };
-            constraints.push(c);
-        });
-
-    // console.log(constraints);
-
-    bindRouters();
-
-    cy.layout({
-        name: 'klay', animate: true,
-        nodeDimensionsIncludeLabels: true,
-        klay: {
-            direction: 'DOWN',
-            edgeRouting: 'ORTHOGONAL',
-            routeSelfLoopInside: true,
-            thoroughness: 4,
-            spacing: 32
-        }
-    }).run();
-
-    fillFeatureDropdown();
-
-    return cy;
-}
-
-function bindRouters() {
-
-    // right click dims the element
-    cy.on('cxttap', 'node,edge',
-        evt => {
-            evt.target.addClass("dimmed")
-            const interactions = Array.from(document
-                .querySelectorAll('input[name="showrels"]'))
-                .filter(cb => cb.checked).map(cb => cb.value);
-
-            const edges = evt.target.connectedEdges()
-                .filter(e => interactions.includes(e.data('interaction')));
-            console.log(interactions)
-            console.log(edges)
-            edges.addClass("dimmed");
-        });
-
-    // left click highlights the node and its connected edges and nodes
-    cy.on('tap', 'node', evt => {
-        evt.target.removeClass("dimmed")
-
-        // currently visible relationship types
-        const interactions = Array.from(document
-            .querySelectorAll('input[name="showrels"]'))
-            .filter(cb => cb.checked).map(cb => cb.value);
-
-        const edges = evt.target.connectedEdges()
-            .filter(e => interactions.includes(e.data('interaction')));
-        console.log(interactions)
-        console.log(edges)
-        edges.removeClass("dimmed");
-        edges.connectedNodes().removeClass("dimmed");
-
-    });
-
-    // left click highlights the edge and its connected nodes
-    cy.on('tap', 'edge', evt => {
-
-        evt.target.removeClass("dimmed");
-        evt.target.connectedNodes().removeClass("dimmed");
-
-    });
-
-}
-
-const relayout = function (layout) {
-    // console.log(layout);
-    cy.layout({
-        name: layout, animate: true,
-        nodeDimensionsIncludeLabels: true,
-        klay: {
-            direction: 'DOWN',
-            edgeRouting: 'ORTHOGONAL',
-            routeSelfLoopInside: true,
-            thoroughness: 4,
-            spacing: 32
-        }
-    }).run();
-};
-
-const highlight = function (text) {
-    if (text) {
-        const classes = text.split(/[,\s]+/);
-        // console.log(classes);
-        cy.elements().addClass("dimmed");
-        cy.elements('.hidden').removeClass('hidden').addClass("hidden");
-
-        const cy_classes = cy.nodes()
-            .filter(function (node) {
-                return classes.includes(node.data('name'));
-            });
-        const cy_edges = cy_classes.edgesWith(cy_classes);
-        cy_classes.removeClass("dimmed");
-        cy_edges.removeClass("dimmed");
-        cy.nodes('[properties.kind = "package"]').removeClass("dimmed");
-    } else {
-        cy.elements().removeClass("dimmed");
+    });
+
+  document.querySelectorAll('input[name="showrels"]')
+    .forEach((checkbox) => {
+      setVisible(checkbox);
+    });
+
+}
+
+const fillFeatureDropdown = function (_cy) {
+  let tracesSet = new Set();
+  _cy.nodes().forEach((e) => {
+    if (e.data("properties.traces")) {
+      e.data("properties.traces").forEach((trace) => {
+        tracesSet.add(trace);
+      });
     }
-};
-
-flip = true;
-const toggleVisibility = function () {
-    cy.style().selector('.dimmed')
-        .style({
-            'display': flip ? 'none' : 'element'
-        })
-        .update();
-    flip = !flip;
-};
-
-
-let json;
-let filePrefix;
-let eles;
-document.addEventListener('DOMContentLoaded', function () { // on dom ready
-
-
-    // const layoutConfig = {
-    //     name: "cola",
-    //     handleDisconnected: true,
-    //     animate: true,
-    //     avoidOverlap: false,
-    //     infinite: false,
-    //     unconstrIter: 1,
-    //     userConstIter: 0,
-    //     allConstIter: 1,
-    //     ready: e => {
-    //         e.cy.fit()
-    //         e.cy.center()
-    //     }
-    // }
-
-
-    // let nodeid = 1;
-
-
-
-
-}); // on dom ready
-
-
-const saveAsSvg = function (filename) {
-    const svgContent = cy.svg({scale: 1, full: true, bg: 'beige'});
-    const blob = new Blob([svgContent],
-        {type: "image/svg+xml;charset=utf-8"});
-    saveAs(blob, filename);
-};
-
-const getSvgUrl = function () {
-    const svgContent = cy.svg({scale: 1, full: true, bg: 'beige'});
-    const blob = new Blob([svgContent],
-        {type: "image/svg+xml;charset=utf-8"});
-    return URL.createObjectURL(blob);
-};
-
-const showPrimitives = function (ele) {
-    cy.nodes().filter((n) => n.data("labels").includes("Primitive"))
-        .style({display: ele.checked ? "element" : "none"});
-};
-
-const showPackages = function (ele) {
-    cy.nodes().filter((n) => n.data("labels").includes("Container") && n.data("labels").length == 1)
-        .toggleClass("pkghidden", !ele.checked);
-};
-
-const setVisible = function (ele) {
-    cy.edges(`[interaction = "${ele.value}"]`)
-        .toggleClass("hidden", !ele.checked);
-};
-
-const setLineBends = function (ele) {
-    // console.log(ele.name);
-    if (ele.checked) {
-        cy.edges(`[interaction = "${ele.name}"]`)
-            .style("curve-style", ele.value);
-    }
-};
-
-const fileUpload = function () {
-    const fileSelector = document.getElementById("file-selector")
-    fileSelector.click();
-    fileSelector.addEventListener('change', (event) => {
-        const file = event.target.files[0];
-        filePrefix = file.name;
-        document.getElementById("filename").textContent = `Software Visualization: ${filePrefix}`;
-        const reader = new FileReader();
-        reader.readAsText(file, 'UTF-8');
-        reader.onload = function (e) {
-            json = JSON.parse(e.target.result);
-            eles = prepareEles(json.elements);
-            const style = fetch('style.cycss')
-                .then(res => res.text());
-
-            Promise.all([eles, style])
-                .then(initCy);
-        }
-    });
-}
-
-
-<<<<<<< HEAD
-=======
-flip = true;
-const toggleVisibility = function () {
-  cy.style().selector('.dimmed')
-    .style({
-      'display': flip ? 'none' : 'element'
-    })
-    .update();
-  flip = !flip;
-};
-
-const fillFeatureDropdown = function () {
-  let tracesSet = new Set();
-  cy.nodes().forEach((node) => {
-    node._private.data.properties.traces.forEach((trace) => {
-      tracesSet.add(trace);
-    });
-  });
-
-  tracesList = Array.from(tracesSet);
+  });
+
+  let tracesList = Array.from(tracesSet);
 
   // Get the dropdown element.
   const dropdown = document.getElementById('selectfeature');
+  dropdown.innerHTML = "";
+  var allTraces = document.createElement("option");
+  allTraces.value = "All";
+  allTraces.text = "All (default)";
+  dropdown.appendChild(allTraces);
   for (var i = 0; i < tracesList.length; i++) {
     var option = document.createElement("option");
     option.value = tracesList[i];
@@ -350,28 +320,27 @@
 }
 
 const showTrace = function (trace_name) {
-  console.log("showTrace");
 
   const feature_nodes = cy.nodes().filter(function (node) {
-    return node._private.data.properties.traces.includes(trace_name)
+    return node.data("properties.traces") && node.data("properties.traces").includes(trace_name);
   });
 
   const feature_edges = cy.edges().filter(function (edge) {
-    return edge._private.data.properties.traces.includes(trace_name)
+    return edge.data("properties.traces") && edge.data("properties.traces").includes(trace_name);
   });
 
   cy.elements().removeClass("dimmed");
   cy.elements().removeClass("feature_shown");
   cy.elements().addClass("feature_reset");
 
-  if(trace_name !== "All") {
+  if (trace_name !== "All") {
     cy.elements().addClass("dimmed");
+    cy.nodes('[properties.kind = "package"]').removeClass("dimmed");
     feature_nodes.removeClass("dimmed");
     feature_edges.removeClass("dimmed");
     feature_nodes.removeClass("feature_reset");
     feature_edges.removeClass("feature_reset");
     feature_nodes.addClass("feature_shown");
     feature_edges.addClass("feature_shown");
-  } 
-};
->>>>>>> 9db47813
+  }
+};