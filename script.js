document.addEventListener('DOMContentLoaded', function () { // on dom ready

  const filePrefix = (new URLSearchParams(window.location.search)).get('p')

  if (filePrefix) {
    const eles = fetch(`data/${filePrefix ? filePrefix : ''}.json`)
      .then(res => res.json())
      .then(json => json.elements)
      .then(eles => prepareEles(eles))

    document.getElementById("filename").textContent = `Software Visualization: ${filePrefix}.json`;

    const style = fetch('style.cycss')
      .then(res => res.text());

    Promise.all([eles, style])
      .then(initCy);
  }
});

const prepareEles = function (eles) {

  eles.nodes.forEach((node) => {
    node.data.name = node.data.properties.shortname ? node.data.properties.shortname : node.data.properties.simpleName;
    node.data.label = `${node.data.name}`;
  });

  eles.edges.forEach((edge) => {
    edge.data.interaction = edge.data.label ? edge.data.label : edge.data.labels.join();
  });

  return eles;
}

function setParents(relationship, inverted) {
  cy.edges("#parentRel").removeClass("parentRel")
  if (inverted) {
    cy.edges(`[interaction = "${relationship}"]`).forEach(edge => {
      edge.source().move({ parent: edge.target().id() });
    });
  } else {
    cy.edges(`[interaction = "${relationship}"]`).forEach(edge => {
      edge.target().move({ parent: edge.source().id() });
    });
  }
  cy.edges(`[interaction = "${relationship}"]`).addClass("parentRel");
}

let parentRel = "contains";

const colors = [
  "#8dd3c7",
  "#ffffb3",
  "#bebada",
  "#fb8072",
  "#80b1d3",
  "#fdb462",
  "#b3de69",
  "#fccde5",
  "#d9d9d9",
  "#bc80bd",
  "#ccebc5",
  "#ffed6f",
];

function initCy(payload) {

  const cy = window.cy = cytoscape({

    container: document.getElementById('cy'),

    elements: {
      nodes: payload[0].nodes,
      edges: payload[0].edges
    },

    style: payload[1],

    wheelSensitivity: 0.25,
  });

  setParents(parentRel, false);

  fillRelationshipToggles(cy);
  fillFeatureDropdown(cy);
  fillBugsDropdown(cy);
  
  bindRouters();

  const cbShowPrimitives = document.getElementById("showPrimitives");
  const cbShowPackages = document.getElementById("showPackages");

  cbShowPrimitives.checked = false;
  cbShowPackages.checked = true;

  showPrimitives(cbShowPrimitives);
  showPackages(cbShowPackages);

  cy.nodes().filter('node').forEach(n=>(bindPopper(n)))
  return cy;
}

function bindRouters() {

  // right click dims the element
  cy.on('cxttap', 'node,edge',
    evt => {
      evt.target.addClass("dimmed")
      const interactions = Array.from(document
        .querySelectorAll('input[name="showrels"]'))
        .filter(cb => cb.checked).map(cb => cb.value);

      const edges = evt.target.connectedEdges()
        .filter(e => interactions.includes(e.data('interaction')));
      edges.addClass("dimmed");
    });

  // left click highlights the node and its connected edges and nodes
  cy.on('tap', 'node', evt => {
    evt.target.removeClass("dimmed")

    // currently visible relationship types
    const interactions = Array.from(document
      .querySelectorAll('input[name="showrels"]'))
      .filter(cb => cb.checked).map(cb => cb.value);

    const edges = evt.target.connectedEdges()
      .filter(e => interactions.includes(e.data('interaction')));
    edges.removeClass("dimmed");
    edges.connectedNodes().removeClass("dimmed");

  });

  // left click highlights the edge and its connected nodes
  cy.on('tap', 'edge', evt => {

    evt.target.removeClass("dimmed");
    evt.target.connectedNodes().removeClass("dimmed");

  });

}

const relayout = function (layout) {
  cy.layout({
    name: layout, animate: true,
    nodeDimensionsIncludeLabels: true,
    klay: {
      direction: 'DOWN',
      edgeRouting: 'ORTHOGONAL',
      routeSelfLoopInside: true,
      thoroughness: 4,
      spacing: 32
    }
  }).run();
};

const saveAsSvg = function (filename) {
  const svgContent = cy.svg({ scale: 1, full: true, bg: 'beige' });
  const blob = new Blob([svgContent],
    { type: "image/svg+xml;charset=utf-8" });
  saveAs(blob, filename);
};

const getSvgUrl = function () {
  const svgContent = cy.svg({ scale: 1, full: true, bg: 'beige' });
  const blob = new Blob([svgContent],
    { type: "image/svg+xml;charset=utf-8" });
  return URL.createObjectURL(blob);
};

const showPrimitives = function (ele) {
  cy.nodes().filter((n) => n.data("labels").includes("Primitive") || n.data("id") === "java.lang.String")
    .style({ display: ele.checked ? "element" : "none" });
};

const showPackages = function (ele) {
  cy.nodes().filter((n) => n.data("labels").includes("Container") && n.data("labels").length === 1)
    .toggleClass("pkghidden", !ele.checked);
};

const setVisible = function (ele) {
  cy.edges(`[interaction = "${ele.value}"]`)
    .toggleClass("hidden", !ele.checked);
};

const setLineBends = function (ele) {
  if (ele.checked) {
    cy.edges(`[interaction = "${ele.name}"]`)
      .style("curve-style", ele.value);
  }
};

const fileUpload = function () {
  const fileSelector = document.getElementById("file-selector")
  fileSelector.click();
  fileSelector.addEventListener('change', (event) => {
    const file = event.target.files[0];
    filePrefix = file.name;
    document.getElementById("filename").textContent = `Software Visualization: ${filePrefix}`;
    const reader = new FileReader();
    reader.readAsText(file, 'UTF-8');
    reader.onload = function (e) {
      json = JSON.parse(e.target.result);
      eles = prepareEles(json.elements);
      const style = fetch('style.cycss')
        .then(res => res.text());

      Promise.all([eles, style])
        .then(initCy);
    }
  });
}

flip = true;
const toggleVisibility = function () {
  cy.style().selector('.dimmed')
    .style({
      'display': flip ? 'none' : 'element'
    })
    .update();
  flip = !flip;
};

const fillRelationshipToggles = function (_cy) {

  const table = document.getElementById("reltab"); // Get the table element
  table.innerHTML = "";

  // Create the thead element
  const thead = document.createElement("thead");

  // Create the tr element for the table header row
  const headerRow = document.createElement("tr");

  // Create the th elements for the table header cells
  const th1 = document.createElement("th");
  th1.textContent = "Connection";
  const th2 = document.createElement("th");
  th2.textContent = "Ortho";
  const th3 = document.createElement("th");
  th3.textContent = "Bezier";

  // Append the th elements to the header row
  headerRow.appendChild(th1);
  headerRow.appendChild(th2);
  headerRow.appendChild(th3);

  // Append the header row to the thead element
  thead.appendChild(headerRow);

  // Append the thead element to the table element
  table.appendChild(thead);

  _cy.edges().map(e => e.data('interaction'))
    .filter((v, i, s) => s.indexOf(v) === i)
    .forEach(l => {
      // Create a new row (tr)
      const row = document.createElement("tr");

      // Create the first cell (td) with a label and checkbox
      const cell1 = document.createElement("td");
      const label = document.createElement("label");
      label.setAttribute("for", l);
      const checkbox = document.createElement("input");
      checkbox.setAttribute("type", "checkbox");
      checkbox.setAttribute("id", l);
      checkbox.setAttribute("name", "showrels");
      checkbox.setAttribute("onchange", "setVisible(this)");
      checkbox.setAttribute("value", l);
      checkbox.checked = !["contains", "holds", "accepts", "returns", "accesses", "exhibits"].includes(l);
      const labelText = document.createTextNode(l);
      label.appendChild(checkbox);
      label.appendChild(labelText);
      cell1.appendChild(label);
      row.appendChild(cell1);

      // Create the second cell (td) with a radio button for taxi option
      const cell2 = document.createElement("td");
      const taxiRadio = document.createElement("input");
      taxiRadio.setAttribute("type", "radio");
      taxiRadio.setAttribute("onchange", "setLineBends(this)");
      taxiRadio.setAttribute("id", `${l}-ort`);
      taxiRadio.setAttribute("name", l);
      taxiRadio.setAttribute("value", "taxi");
      cell2.appendChild(taxiRadio);
      row.appendChild(cell2);

      // Create the third cell (td) with a radio button for bezier option
      const cell3 = document.createElement("td");
      const bezierRadio = document.createElement("input");
      bezierRadio.setAttribute("type", "radio");
      bezierRadio.setAttribute("onchange", "setLineBends(this)");
      bezierRadio.setAttribute("id", `${l}-bez`);
      bezierRadio.setAttribute("name", l);
      bezierRadio.setAttribute("value", "bezier");
      bezierRadio.checked = true;
      cell3.appendChild(bezierRadio);
      row.appendChild(cell3);

      // Append the row to the table
      table.appendChild(row);
    });

  document.querySelectorAll('input[name="showrels"]')
    .forEach((checkbox) => {
      setVisible(checkbox);
    });

}

const fillFeatureDropdown = function (_cy) {
  let tracesSet = new Set();
  _cy.nodes().forEach((e) => {
    if (e.data("properties.traces")) {
      e.data("properties.traces").forEach((trace) => {
        tracesSet.add(trace);
      });
    }
  });

  let tracesList = Array.from(tracesSet);

  // Get the dropdown element.
  const dropdown = document.getElementById('selectfeature');
  dropdown.innerHTML = "";

  for (let i = 0; i < tracesList.length; i++) {

    const div = document.createElement("div");
    const label = document.createElement("label");
    label.setAttribute("for", `feature-${tracesList[i]}`);
    label.setAttribute("class", "featurelabel")
    const checkbox = document.createElement("input");
    checkbox.setAttribute("type", "checkbox");
    checkbox.setAttribute("id", `feature-${tracesList[i]}`);
    checkbox.setAttribute("name", "showfeatures");
    checkbox.setAttribute("onchange", "showTrace(this)");
    checkbox.setAttribute("value", tracesList[i]);
    const labelText = document.createTextNode(tracesList[i]);
    label.appendChild(checkbox);
    label.appendChild(labelText);

    div.appendChild(label);
    dropdown.appendChild(div);
  }
};


const fillBugsDropdown = function (_cy) {
  let bugsSet = new Set();
  _cy.nodes().forEach((e) => {
    if (e.data()["properties"]["vulnerabilities"]) {
     e.data()["properties"]["vulnerabilities"].forEach((bug) => {

       bugsSet.add(bug["analysis_name"])
      });
    }
  });


  let bugList = Array.from(bugsSet)
  console.log(bugList)

  // Get the dropdown element.
  const dropdown = document.getElementById('tab-bugs');
  dropdown.innerHTML = "";

  for (var i = 0; i < bugList.length; i++) {

    const div = document.createElement("div");
    const label = document.createElement("label");
    label.setAttribute("for", `bug-${bugList[i]}`);
    label.setAttribute("class", "buglabel")
    const checkbox = document.createElement("input");
    checkbox.setAttribute("type", "checkbox");
    checkbox.setAttribute("id", `bug-${bugList[i]}`);
    checkbox.setAttribute("name", "showbugs");
    checkbox.setAttribute("onchange", "showBug(this)");
    checkbox.setAttribute("value", bugList[i]);
    const labelText = document.createTextNode(bugList[i]);
    label.appendChild(checkbox);
    label.appendChild(labelText);

    div.appendChild(label);
    dropdown.appendChild(div);
  }
};



function arrayIntersection(arr1, arr2) {
  const result = [];
  for (const item of arr1) {
    if (arr2.includes(item)) {
      result.push(item);
    }
  }
  return result;
}

const highlight = function (text) {
  if (text) {
    const classes = text.split(/[,\s]+/);
    cy.elements().addClass("dimmed");
    cy.elements('.hidden').removeClass('hidden').addClass("hidden");

    const cy_classes = cy.nodes()
      .filter(function (node) {
        return classes.includes(node.data('name'));
      });
    const cy_edges = cy_classes.edgesWith(cy_classes);
    cy_classes.removeClass("dimmed");
    cy_edges.removeClass("dimmed");
    cy.nodes('[properties.kind = "package"]').removeClass("dimmed");
  } else {
    cy.elements().removeClass("dimmed");
  }
  cy.edges(`[interaction = "${parentRel}"]`).style("display", "none");
};

const showTrace = function (evt) {

  const trace_names = Array.from(document.getElementsByName("showfeatures"))
      .filter((e) => e.checked)
      .map((e) => e.value);

  Array.from(document.getElementsByClassName("featurelabel")).forEach((e) => {
    e.style.backgroundColor = "";
  });

  if (trace_names.length > 0) {

    const colorMap = {};
    for (var i = 0; i < trace_names.length; i++) {
      const labelElement = document.querySelector(`label[for="feature-${trace_names[i]}"]`);
      labelElement.style.backgroundColor = colors[i];
      colorMap[trace_names[i]] = colors[i];
    }

    const feature_nodes = cy.nodes().filter(function (node) {
      return trace_names.some(function (trace) {
        return node.data("properties.traces") && node.data("properties.traces").includes(trace);
      });
    });

    const feature_edges = cy.edges().filter(function (edge) {
      return trace_names.some(function (trace) {
        return edge.data("properties.traces") && edge.data("properties.traces").includes(trace);
      });
    });

    cy.elements().addClass("dimmed");
    cy.elements('.hidden').removeClass('hidden').addClass("hidden");
    feature_nodes.removeClass("dimmed");
    feature_edges.removeClass("dimmed");
    cy.nodes('[properties.kind = "package"]').removeClass("dimmed");
    feature_nodes.removeClass("feature_reset");
    feature_edges.removeClass("feature_reset");
    feature_nodes.addClass("feature_shown");
    feature_edges.addClass("feature_shown");

    feature_nodes.forEach((node) => {
      const trc = arrayIntersection(trace_names, node.data("properties.traces"));
      node.style("background-gradient-stop-colors", trc.map((t) => colorMap[t]).join(" "));
      console.log(trc.map((t) => colorMap[t]).join(" "));
    });

  } else {
    cy.elements().removeClass("dimmed");
    cy.elements().removeClass("feature_shown");
    cy.elements().addClass("feature_reset");
  }
  cy.edges(`[interaction = "${parentRel}"]`).style("display", "none");
};

const showBug = function (evt) {

  const bug_names = Array.from(document.getElementsByName("showbugs"))
      .filter((e) => e.checked)
      .map((e) => e.value);

  Array.from(document.getElementsByClassName("buglabel")).forEach((e) => {
    e.style.backgroundColor = "";
  });

  if (bug_names.length > 0) {

    const colorMap = {};
    for (var i = 0; i < bug_names.length; i++) {
      const labelElement = document.querySelector(`label[for="bug-${bug_names[i]}"]`);
      labelElement.style.backgroundColor = colors[i];
      colorMap[bug_names[i]] = colors[i];
    }

    const bug_nodes = cy.nodes().filter(function (node) {
      return bug_names.some(function (bug) {
        try {
          return node.data()["properties"]["vulnerabilities"] && node.data()["properties"]["vulnerabilities"].some((e)=> e["analysis_name"]===bug);
        }catch (e){

        }
      });
    });



    cy.elements().addClass("dimmed");
    cy.elements('.hidden').removeClass('hidden').addClass("hidden");
    bug_nodes.removeClass("dimmed");

    cy.nodes('[properties.kind = "package"]').removeClass("dimmed");
    bug_nodes.removeClass("byg_reset");

    bug_nodes.addClass("bug_shown");




    bug_nodes.forEach((node) => {
      const trc = arrayIntersection(bug_names, node.data()["properties"]["vulnerabilities"].map((vul)=> {
        return vul["analysis_name"]
      }));
      node.style("background-gradient-stop-colors", trc.map((t) => colorMap[t]).join(" "));
      console.log(trc.map((t) => colorMap[t]).join(" "));
    });

  } else {
    cy.elements().removeClass("dimmed");
    cy.elements().removeClass("bug_shown");
    cy.elements().addClass("bug_reset");
  }
  cy.edges(`[interaction = "${parentRel}"]`).style("display", "none");
};



function openSidebarTab(evt, cityName) {
  let i, x, tablinks;
  x = document.getElementsByClassName("sidebar-tab");
  for (i = 0; i < x.length; i++) {
    x[i].style.display = "none";
  }
  tablinks = document.getElementsByClassName("tablink");
  for (i = 0; i < tablinks.length; i++) {
    tablinks[i].className = tablinks[i].className.replace(" active", "");
  }
  document.getElementById(cityName).style.display = "block";
  evt.currentTarget.className += " active";
}

function bindPopper(target) {
  let tooltipId = `popper-target-${target.id()}`;
  let existingTarget = document.getElementById(tooltipId);
  if (existingTarget && existingTarget.length !== 0) {
    existingTarget.remove();
  }

<<<<<<< HEAD
  if (target.data()["properties"]["vulnerabilities"]) {
=======
  if (target.data()["properties"].hasOwnProperty('vulnerabilities') && target.data()["properties"]["vulnerabilities"].length >0) {
>>>>>>> beb18030

    let popper = target.popper({
      content: () => {
        // create div container
        let tooltip = document.createElement('div');

        // adding id for easier JavaScript control
        tooltip.id = tooltipId;

        // adding class for easier CSS control
        tooltip.classList.add('target-popper');

        // create actual table


        // append table to div container

        let targetData = target.data()["properties"]["vulnerabilities"];

        // loop through target data
        for (let prop in targetData) {
          let targetValue = targetData[prop];
          let p= document.createElement('p');
          p.innerText = target.data()["properties"]["vulnerabilities"][prop]["analysis_name"]+": "+target.data()["properties"]["vulnerabilities"][prop]["description"];
          tooltip.appendChild(p)
        }

        document.body.appendChild(tooltip);

        return tooltip;
      },
      popper: {
        placement: "auto"
      }
    });

    target.on('position', () => {
      popper.update();
    });

    target.cy().on('pan zoom resize', () => {
      popper.update();
    });


    target.on('mouseover', () => {
      if(!target.hasClass('dimmed')){
        if (document.getElementById(tooltipId)) {
          document.getElementById(tooltipId).classList.add('active');
        }
      }

    }).on('mouseout', () => {
      if (document.getElementById(tooltipId)) {
        document.getElementById(tooltipId).classList.remove('active');
      }
    })
  }
}<|MERGE_RESOLUTION|>--- conflicted
+++ resolved
@@ -556,11 +556,7 @@
     existingTarget.remove();
   }
 
-<<<<<<< HEAD
-  if (target.data()["properties"]["vulnerabilities"]) {
-=======
   if (target.data()["properties"].hasOwnProperty('vulnerabilities') && target.data()["properties"]["vulnerabilities"].length >0) {
->>>>>>> beb18030
 
     let popper = target.popper({
       content: () => {
